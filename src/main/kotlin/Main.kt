import java.io.File
import java.text.SimpleDateFormat
import java.util.*
import jakarta.mail.*
import jakarta.mail.internet.InternetAddress
import jakarta.mail.internet.MimeMessage
import kotlin.system.exitProcess
import org.jsoup.Jsoup
import org.jsoup.nodes.Document
import kotlinx.serialization.*
import kotlinx.serialization.json.*
import java.net.HttpURLConnection
import java.net.URL

@Serializable
data class Article(
    val title: String,
    val url: String,
    val summary: String,
    val category: String,
    val date: String,
    val translations: Map<String, String> = emptyMap()
)

@Serializable
data class ChatMessage(val role: String, val content: String)

@Serializable
data class ChatRequest(val model: String, val messages: List<ChatMessage>)

class NewsAggregator {
    private val seenFile = File("seen_articles.json")
    private val seen = loadSeenArticles().toMutableSet()

    private fun isGitAvailable(): Boolean {
        return try {
            ProcessBuilder("git", "--version").start().waitFor() == 0
        } catch (_: Exception) {
            false
        }
    }

    private fun loadSeenArticles(): Set<String> {
        return if (seenFile.exists()) Json.decodeFromString(seenFile.readText()) else emptySet()
    }

    private fun saveSeenArticles() {
        seenFile.writeText(Json.encodeToString(seen.toList()))
    }

    private fun fetchPage(url: String): Document? {
        return try {
            Jsoup.connect(url).userAgent("Mozilla").timeout(10000).get()
        } catch (e: Exception) {
            println("❌ Failed to fetch $url")
            null
        }
    }

    private fun translateSummaryFromContent(text: String): Map<String, String> {
        val content = text.take(2000)
        val response = openAiTranslate(content)
        return response ?: mapOf(
            "en" to "General news story relevant to Cyprus current affairs.",
            "he" to "חדשות כלליות מקפריסין.",
            "ru" to "Актуальные новости Кипра.",
            "el" to "Γενικές ειδήσεις που σχετίζονται με την Κύπρο."
        )
    }

    private fun openAiTranslate(content: String): Map<String, String>? {
        val apiKey = System.getenv("OPENAI_API_KEY")
        if (apiKey.isNullOrBlank()) {
            println("ℹ️ No OpenAI API key provided – skipping translation")
            return null
        }

        return try {
            val prompt = """
                Summarize the following news text in a single sentence and provide translations in Hebrew, Russian, and Greek.

                News content:
                $content
            """.trimIndent()

            val request = ChatRequest(
                model = "gpt-4o",
                messages = listOf(
                    ChatMessage("system", "You are a news translator."),
                    ChatMessage("user", prompt)
                )
            )

            // Explicitly specify serializer to avoid runtime issues
            val jsonBody = Json.encodeToString(ChatRequest.serializer(), request)

            val conn = URL("https://api.openai.com/v1/chat/completions").openConnection() as HttpURLConnection
            conn.requestMethod = "POST"
            conn.setRequestProperty("Authorization", "Bearer $apiKey")
            conn.setRequestProperty("Content-Type", "application/json")
            conn.doOutput = true
            conn.outputStream.use { it.write(jsonBody.toByteArray()) }

            val response = conn.inputStream.bufferedReader().readText()
            val match = Regex("\"content\":\"(.*?)\"").find(response)?.groupValues?.get(1)?.replace("\\n", "\n")

            if (match != null) {
                mapOf(
                    "en" to match.lines().getOrNull(0)?.trim().orEmpty(),
                    "he" to match.lines().getOrNull(1)?.trim().orEmpty(),
                    "ru" to match.lines().getOrNull(2)?.trim().orEmpty(),
                    "el" to match.lines().getOrNull(3)?.trim().orEmpty()
                )
            } else {
                null
            }
        } catch (e: Exception) {
            println("❌ OpenAI translation error: ${e.message}")
            null
        }
    }

    private fun scrapeNewsSource(name: String, url: String): List<Article> {
        println("🔍 Scraping $name")
        val doc = fetchPage(url) ?: return emptyList()
        val links = doc.select("a[href]")
            .map { it.absUrl("href") }
            .filter { it.contains("/2025") || it.contains("/article") || it.contains("/news") }
            .distinct()
            .take(10)

        println("🔗 [$name] Found ${links.size} candidate links")

        val articles = mutableListOf<Article>()
        links.forEach { link ->
            if (seen.contains(link)) return@forEach
            try {
                val page = Jsoup.connect(link).get()
                val title = page.title().take(140)
                val articleText = page.select("p").joinToString(" ") { it.text() }.take(2000)

                if (articleText.isBlank()) {
                    println("⚠️ Empty article body for $link – skipping")
                    return@forEach
                }

                val translations = translateSummaryFromContent(articleText)
                println("✅ Scraped: $title")

                articles.add(
                    Article(
                        title = title,
                        url = link,
                        summary = translations["en"] ?: "",
                        category = "General",
                        date = SimpleDateFormat("yyyy-MM-dd").format(Date()),
                        translations = translations
                    )
                )
                seen.add(link)
            } catch (e: Exception) {
                println("❌ Error scraping $link: ${e.message}")
            }
        }

        return articles
    }

    fun aggregateNews(): List<Article> {
        val sources = listOf(
            "Cyprus Mail" to "https://cyprus-mail.com/",
            "In-Cyprus" to "https://in-cyprus.philenews.com/",
            "Financial Mirror" to "https://www.financialmirror.com/",
            "Alpha News" to "https://www.alphanews.live/",
            "Kathimerini Cyprus" to "https://www.kathimerini.com.cy/"
        )
        return sources.flatMap { scrapeNewsSource(it.first, it.second) }.also { saveSeenArticles() }
    }

    fun generateHtmlBlog(articles: List<Article>): String {
        val date = SimpleDateFormat("yyyy-MM-dd").format(Date())
        val builder = StringBuilder()
        builder.append("<html><head><meta charset='utf-8'><title>Weekly Cyprus Blog – $date</title></head><body>")
        builder.append("<h1>Weekly Cyprus Blog – $date</h1>")
        articles.forEach {
            builder.append("<h2>${it.title}</h2>")
            builder.append("<p>${it.translations["en"]}</p>")
            builder.append("<p><strong>HE:</strong> ${it.translations["he"]}</p>")
            builder.append("<p><strong>RU:</strong> ${it.translations["ru"]}</p>")
            builder.append("<p><strong>EL:</strong> ${it.translations["el"]}</p>")
            builder.append("<p><a href='${it.url}' target='_blank'>Read more</a></p><hr>")
        }
        builder.append("</body></html>")
        return builder.toString()
    }

    fun saveAndPush(html: String): String {
        val filename = "index.html"
        File(filename).writeText(html)

        val gistId = "2a6605238211f6e141dc126e16f8fbfa"
        val remoteUrl = "https://gist.github.com/$gistId.git"
        val rawUrl = "https://gist.githack.com/LiorR2389/$gistId/raw/$filename"

        val repoDir = File(".")

        if (isGitAvailable()) {
            if (!File(".git").exists()) {
                val initExit = ProcessBuilder("git", "init").directory(repoDir).start().waitFor()
                if (initExit != 0) {
                    println("❌ git init failed with code $initExit")
                    return ""
                }
            }
            try {
<<<<<<< HEAD
                // ensure remote is configured
                val remotesProc = ProcessBuilder("git", "remote").directory(repoDir).start()
                val remotes = remotesProc.inputStream.bufferedReader().readText().trim().split("\n")
                remotesProc.waitFor()
                if (!remotes.contains("origin")) {
                    val addRemoteExit = ProcessBuilder("git", "remote", "add", "origin", remoteUrl).directory(repoDir).start().waitFor()
                    if (addRemoteExit != 0) {
                        println("❌ git remote add failed with code $addRemoteExit")
                        return ""
                    }
                }

                val addExit = ProcessBuilder("git", "add", filename).directory(repoDir).start().waitFor()
=======
                val addExit = ProcessBuilder("git", "add", filename).start().waitFor()
>>>>>>> e2b5af79
                if (addExit != 0) {
                    println("❌ git add failed with code $addExit")
                    return ""
                }

<<<<<<< HEAD
                val commitExit = ProcessBuilder("git", "commit", "-m", "Weekly update").directory(repoDir).start().waitFor()
                if (commitExit == 1) {
                    println("ℹ️ Nothing to commit")
                } else if (commitExit != 0) {
=======
                val commitExit = ProcessBuilder("git", "commit", "-m", "Weekly update").start().waitFor()
                if (commitExit != 0) {
>>>>>>> e2b5af79
                    println("❌ git commit failed with code $commitExit")
                    return ""
                }

<<<<<<< HEAD
                val pushExit = ProcessBuilder("git", "push", "origin", "HEAD").directory(repoDir).start().waitFor()
=======
                val pushExit = ProcessBuilder("git", "push").start().waitFor()
>>>>>>> e2b5af79
                if (pushExit != 0) {
                    println("❌ git push failed with code $pushExit")
                    return ""
                }

<<<<<<< HEAD
                // verify remote file matches
                try {
                    val remoteContent = java.net.URL(rawUrl).readText()
                    if (remoteContent.trim() == html.trim()) {
                        println("✅ Verified pushed content")
                    } else {
                        println("⚠️ Remote content does not match pushed file")
                    }
                } catch (ve: Exception) {
                    println("⚠️ Unable to verify remote file: ${ve.message}")
                }

=======
>>>>>>> e2b5af79
                println("✅ Pushed blog to GitHub")
            } catch (e: Exception) {
                println("❌ Failed GitHub push: ${e.message}")
                return ""
            }
        } else {
            println("ℹ️ Git not available, skipping push")
            return ""
        }

<<<<<<< HEAD
        return rawUrl
=======
        return "https://gist.githack.com/LiorR2389/2a6605238211f6e141dc126e16f8fbfa/raw/$filename"
>>>>>>> e2b5af79
    }

    fun sendEmail(url: String, count: Int) {
        val props = Properties().apply {
            put("mail.smtp.auth", "true")
            put("mail.smtp.starttls.enable", "true")
            put("mail.smtp.host", "smtp.gmail.com")
            put("mail.smtp.port", "587")
        }

        val emailUser = System.getenv("EMAIL_USER")
        val emailPass = System.getenv("EMAIL_PASS")
        val toEmail = System.getenv("TO_EMAIL")

        if (emailUser.isNullOrBlank() || emailPass.isNullOrBlank() || toEmail.isNullOrBlank()) {
            println("ℹ️ No email credentials provided – skipping email")
            return
        }

        val session = Session.getInstance(props, object : Authenticator() {
            override fun getPasswordAuthentication(): PasswordAuthentication {
                return PasswordAuthentication(emailUser, emailPass)
            }
        })

        try {
            val message = MimeMessage(session).apply {
                setFrom(InternetAddress(emailUser))
                setRecipients(Message.RecipientType.TO, InternetAddress.parse(toEmail))
                subject = "🌐 Weekly Cyprus Blog – $count new articles"
                setText("View the latest blog:\n\n$url")
            }

            Transport.send(message)
            println("📬 Email sent successfully!")
        } catch (e: Exception) {
            println("❌ Failed to send email: ${e.message}")
        }
    }
}

fun main() {
    val force = true // ✅ override mode for debug/testing

    val blog = NewsAggregator()
    val initialArticles = blog.aggregateNews()

    val finalArticles = if (initialArticles.isNotEmpty()) initialArticles else if (force) blog.aggregateNews() else emptyList()

    if (finalArticles.isNotEmpty()) {
        val html = blog.generateHtmlBlog(finalArticles)
        val url = blog.saveAndPush(html)
        if (url.isNotBlank()) {
            blog.sendEmail(url, finalArticles.size)
        } else {
            println("ℹ️ Skipping email because no URL was generated")
        }
    } else {
        println("ℹ️ No new articles found.")
    }
}<|MERGE_RESOLUTION|>--- conflicted
+++ resolved
@@ -91,7 +91,6 @@
                 )
             )
 
-            // Explicitly specify serializer to avoid runtime issues
             val jsonBody = Json.encodeToString(ChatRequest.serializer(), request)
 
             val conn = URL("https://api.openai.com/v1/chat/completions").openConnection() as HttpURLConnection
@@ -116,7 +115,7 @@
             }
         } catch (e: Exception) {
             println("❌ OpenAI translation error: ${e.message}")
-            null
+            return null
         }
     }
 
@@ -201,67 +200,57 @@
         val gistId = "2a6605238211f6e141dc126e16f8fbfa"
         val remoteUrl = "https://gist.github.com/$gistId.git"
         val rawUrl = "https://gist.githack.com/LiorR2389/$gistId/raw/$filename"
-
         val repoDir = File(".")
 
         if (isGitAvailable()) {
             if (!File(".git").exists()) {
-                val initExit = ProcessBuilder("git", "init").directory(repoDir).start().waitFor()
+                val initExit = ProcessBuilder("git", "init")
+                    .directory(repoDir).start().waitFor()
                 if (initExit != 0) {
                     println("❌ git init failed with code $initExit")
                     return ""
                 }
             }
+
             try {
-<<<<<<< HEAD
-                // ensure remote is configured
-                val remotesProc = ProcessBuilder("git", "remote").directory(repoDir).start()
+                val remotesProc = ProcessBuilder("git", "remote")
+                    .directory(repoDir).start()
                 val remotes = remotesProc.inputStream.bufferedReader().readText().trim().split("\n")
                 remotesProc.waitFor()
                 if (!remotes.contains("origin")) {
-                    val addRemoteExit = ProcessBuilder("git", "remote", "add", "origin", remoteUrl).directory(repoDir).start().waitFor()
+                    val addRemoteExit = ProcessBuilder("git", "remote", "add", "origin", remoteUrl)
+                        .directory(repoDir).start().waitFor()
                     if (addRemoteExit != 0) {
                         println("❌ git remote add failed with code $addRemoteExit")
                         return ""
                     }
                 }
 
-                val addExit = ProcessBuilder("git", "add", filename).directory(repoDir).start().waitFor()
-=======
-                val addExit = ProcessBuilder("git", "add", filename).start().waitFor()
->>>>>>> e2b5af79
+                val addExit = ProcessBuilder("git", "add", filename)
+                    .directory(repoDir).start().waitFor()
                 if (addExit != 0) {
                     println("❌ git add failed with code $addExit")
                     return ""
                 }
 
-<<<<<<< HEAD
-                val commitExit = ProcessBuilder("git", "commit", "-m", "Weekly update").directory(repoDir).start().waitFor()
+                val commitExit = ProcessBuilder("git", "commit", "-m", "Weekly update")
+                    .directory(repoDir).start().waitFor()
                 if (commitExit == 1) {
                     println("ℹ️ Nothing to commit")
                 } else if (commitExit != 0) {
-=======
-                val commitExit = ProcessBuilder("git", "commit", "-m", "Weekly update").start().waitFor()
-                if (commitExit != 0) {
->>>>>>> e2b5af79
                     println("❌ git commit failed with code $commitExit")
                     return ""
                 }
 
-<<<<<<< HEAD
-                val pushExit = ProcessBuilder("git", "push", "origin", "HEAD").directory(repoDir).start().waitFor()
-=======
-                val pushExit = ProcessBuilder("git", "push").start().waitFor()
->>>>>>> e2b5af79
+                val pushExit = ProcessBuilder("git", "push", "origin", "HEAD")
+                    .directory(repoDir).start().waitFor()
                 if (pushExit != 0) {
                     println("❌ git push failed with code $pushExit")
                     return ""
                 }
 
-<<<<<<< HEAD
-                // verify remote file matches
                 try {
-                    val remoteContent = java.net.URL(rawUrl).readText()
+                    val remoteContent = URL(rawUrl).readText()
                     if (remoteContent.trim() == html.trim()) {
                         println("✅ Verified pushed content")
                     } else {
@@ -271,8 +260,6 @@
                     println("⚠️ Unable to verify remote file: ${ve.message}")
                 }
 
-=======
->>>>>>> e2b5af79
                 println("✅ Pushed blog to GitHub")
             } catch (e: Exception) {
                 println("❌ Failed GitHub push: ${e.message}")
@@ -283,11 +270,7 @@
             return ""
         }
 
-<<<<<<< HEAD
         return rawUrl
-=======
-        return "https://gist.githack.com/LiorR2389/2a6605238211f6e141dc126e16f8fbfa/raw/$filename"
->>>>>>> e2b5af79
     }
 
     fun sendEmail(url: String, count: Int) {
@@ -330,7 +313,7 @@
 }
 
 fun main() {
-    val force = true // ✅ override mode for debug/testing
+    val force = true
 
     val blog = NewsAggregator()
     val initialArticles = blog.aggregateNews()

# WeeklyTechBlog

This project collects recent news articles from several Cyprus-based sources, builds a single HTML page, and publishes it to a GitHub Gist. It can also send an email with the link to the generated blog.

## Building

Use the provided Gradle wrapper:

```sh
./gradlew build
```

This compiles the Kotlin sources and ensures dependencies are downloaded.

## Running

-Set the required environment variables before running:

- `OPENAI_API_KEY` – optional, used for generating summaries and translations. If not set, the first sentence of each article will be used as the summary.
- `EMAIL_USER` / `EMAIL_PASS` / `TO_EMAIL` – optional, enable email notifications.
- `GITHUB_TOKEN` – optional, enables pushing the generated blog via the GitHub API.

Run the aggregator with:

```sh
./gradlew run
```

The script will scrape news, generate `index.html`, push it to the configured Gist and send an email if credentials are provided.

The optional translation helper under `scripts/translate.py` requires the Python package `googletrans`:

```sh
pip install googletrans==4.0.0-rc1
```

<<<<<<< HEAD
=======
rkgzzy-codex/add-language-selection-and-translation-support
>>>>>>> b6b5434a
If summaries remain in English, ensure the package is installed or provide an
`OPENAI_API_KEY` so the script can fall back to OpenAI's translation API.

If Gradle cannot find `python3`, set a `PYTHON3` environment variable pointing
to the interpreter. The Kotlin code uses this variable when invoking the
translation helper.

<<<<<<< HEAD
=======
=======
9z72xl-codex/add-language-selection-and-translation-support
If summaries remain in English, ensure the package is installed or provide an
`OPENAI_API_KEY` so the script can fall back to OpenAI's translation API.

Dev
Dev
>>>>>>> b6b5434a
## Repository Layout

- `src/main/kotlin` – application source
- `build.gradle.kts` – build configuration
- `seen_articles.json` – remembers which URLs were already processed


## Language Support

<<<<<<< HEAD
The generated HTML page now includes a language selector for English, Hebrew, Russian and Greek. Summaries are translated using the Python `googletrans` library when no OpenAI API key is provided. Selecting a language also changes the "Read more" links to open via Google Translate.
=======
rkgzzy-codex/add-language-selection-and-translation-support
The generated HTML page now includes a language selector for English, Hebrew, Russian and Greek. Summaries are translated using the Python `googletrans` library when no OpenAI API key is provided. Selecting a language also changes the "Read more" links to open via Google Translate.

9z72xl-codex/add-language-selection-and-translation-support
The generated HTML page now includes a language selector for English, Hebrew, Russian and Greek. Summaries are translated using the Python `googletrans` library when no OpenAI API key is provided. Selecting a language also changes the "Read more" links to open via Google Translate.
Dev
Dev
>>>>>>> b6b5434a
<|MERGE_RESOLUTION|>--- conflicted
+++ resolved
@@ -34,10 +34,6 @@
 pip install googletrans==4.0.0-rc1
 ```
 
-<<<<<<< HEAD
-=======
-rkgzzy-codex/add-language-selection-and-translation-support
->>>>>>> b6b5434a
 If summaries remain in English, ensure the package is installed or provide an
 `OPENAI_API_KEY` so the script can fall back to OpenAI's translation API.
 
@@ -45,33 +41,9 @@
 to the interpreter. The Kotlin code uses this variable when invoking the
 translation helper.
 
-<<<<<<< HEAD
-=======
-=======
-9z72xl-codex/add-language-selection-and-translation-support
-If summaries remain in English, ensure the package is installed or provide an
-`OPENAI_API_KEY` so the script can fall back to OpenAI's translation API.
-
-Dev
-Dev
->>>>>>> b6b5434a
-## Repository Layout
-
 - `src/main/kotlin` – application source
 - `build.gradle.kts` – build configuration
 - `seen_articles.json` – remembers which URLs were already processed
 
 
 ## Language Support
-
-<<<<<<< HEAD
-The generated HTML page now includes a language selector for English, Hebrew, Russian and Greek. Summaries are translated using the Python `googletrans` library when no OpenAI API key is provided. Selecting a language also changes the "Read more" links to open via Google Translate.
-=======
-rkgzzy-codex/add-language-selection-and-translation-support
-The generated HTML page now includes a language selector for English, Hebrew, Russian and Greek. Summaries are translated using the Python `googletrans` library when no OpenAI API key is provided. Selecting a language also changes the "Read more" links to open via Google Translate.
-
-9z72xl-codex/add-language-selection-and-translation-support
-The generated HTML page now includes a language selector for English, Hebrew, Russian and Greek. Summaries are translated using the Python `googletrans` library when no OpenAI API key is provided. Selecting a language also changes the "Read more" links to open via Google Translate.
-Dev
-Dev
->>>>>>> b6b5434a

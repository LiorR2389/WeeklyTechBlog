# WeeklyTechBlog

This project collects recent news articles from several Cyprus-based sources, builds a single HTML page, and publishes it to a GitHub Gist. It can also send an email with the link to the generated blog.

## Building

Use the provided Gradle wrapper:

```sh
./gradlew build
```

This compiles the Kotlin sources and ensures dependencies are downloaded.

## Running

-Set the required environment variables before running:

- `OPENAI_API_KEY` – optional, used for generating summaries and translations. If not set, the first sentence of each article will be used as the summary.
- `EMAIL_USER` / `EMAIL_PASS` / `TO_EMAIL` – optional, enable email notifications.
- `GITHUB_TOKEN` – optional, enables pushing the generated blog via the GitHub API.

Run the aggregator with:

```sh
./gradlew run
```

The script will scrape news, generate `index.html`, push it to the configured Gist and send an email if credentials are provided.

The optional translation helper under `scripts/translate.py` requires the Python package `googletrans`:

```sh
pip install googletrans==4.0.0-rc1
```

## Repository Layout

- `src/main/kotlin` – application source
- `build.gradle.kts` – build configuration
- `seen_articles.json` – remembers which URLs were already processed


## Language Support

<<<<<<< HEAD
The generated HTML page now includes a language selector for English, Hebrew, Russian and Greek. Summaries are translated using the Python `googletrans` library when no OpenAI API key is provided. Selecting a language also changes the "Read more" links to open via Google Translate.
=======
The generated HTML page now includes a language selector (English, Hebrew, Russian and Greek). Choosing a language updates the article summaries and the "Read more" links open via Google Translate in the selected language.
>>>>>>> 1c329848
<|MERGE_RESOLUTION|>--- conflicted
+++ resolved
@@ -42,9 +42,3 @@
 
 
 ## Language Support
-
-<<<<<<< HEAD
-The generated HTML page now includes a language selector for English, Hebrew, Russian and Greek. Summaries are translated using the Python `googletrans` library when no OpenAI API key is provided. Selecting a language also changes the "Read more" links to open via Google Translate.
-=======
-The generated HTML page now includes a language selector (English, Hebrew, Russian and Greek). Choosing a language updates the article summaries and the "Read more" links open via Google Translate in the selected language.
->>>>>>> 1c329848

# WeeklyTechBlog

This project collects recent news articles from several Cyprus-based sources, builds a single HTML page, and publishes it to a GitHub Gist. It can also send an email with the link to the generated blog.

## Building

Use the provided Gradle wrapper:

```sh
./gradlew build
```

This compiles the Kotlin sources and ensures dependencies are downloaded.

## Running

-Set the required environment variables before running:

- `OPENAI_API_KEY` – optional, used for generating summaries and translations. If not set, the first sentence of each article will be used as the summary.
- `EMAIL_USER` / `EMAIL_PASS` / `TO_EMAIL` – optional, enable email notifications.
- `GITHUB_TOKEN` – optional, enables pushing the generated blog via the GitHub API.

Run the aggregator with:

```sh
./gradlew run
```

The script will scrape news, generate `index.html`, push it to the configured Gist and send an email if credentials are provided.

The optional translation helper under `scripts/translate.py` requires the Python package `googletrans`:

```sh
pip install googletrans==4.0.0-rc1
```

<<<<<<< HEAD
If summaries remain in English, ensure the package is installed or provide an
`OPENAI_API_KEY` so the script can fall back to OpenAI's translation API.

=======
>>>>>>> 8dece935
## Repository Layout

- `src/main/kotlin` – application source
- `build.gradle.kts` – build configuration
- `seen_articles.json` – remembers which URLs were already processed


## Language Support
<<<<<<< HEAD

The generated HTML page now includes a language selector for English, Hebrew, Russian and Greek. Summaries are translated using the Python `googletrans` library when no OpenAI API key is provided. Selecting a language also changes the "Read more" links to open via Google Translate.
=======
>>>>>>> 8dece935
<|MERGE_RESOLUTION|>--- conflicted
+++ resolved
@@ -34,12 +34,11 @@
 pip install googletrans==4.0.0-rc1
 ```
 
-<<<<<<< HEAD
+9z72xl-codex/add-language-selection-and-translation-support
 If summaries remain in English, ensure the package is installed or provide an
 `OPENAI_API_KEY` so the script can fall back to OpenAI's translation API.
 
-=======
->>>>>>> 8dece935
+Dev
 ## Repository Layout
 
 - `src/main/kotlin` – application source
@@ -48,8 +47,7 @@
 
 
 ## Language Support
-<<<<<<< HEAD
 
+9z72xl-codex/add-language-selection-and-translation-support
 The generated HTML page now includes a language selector for English, Hebrew, Russian and Greek. Summaries are translated using the Python `googletrans` library when no OpenAI API key is provided. Selecting a language also changes the "Read more" links to open via Google Translate.
-=======
->>>>>>> 8dece935
+Dev